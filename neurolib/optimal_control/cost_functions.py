--- conflicted
+++ resolved
@@ -37,14 +37,13 @@
 
     # ToDo: remove parameter N
 
-    if interval[1] is None:
-        interval = (interval[0], x_target.shape[2])
-
     cost = 0.0
     for n in range(N):
         for v in range(x_target.shape[1]):
             for t in range(interval[0], interval[1]):
                 cost += precision_matrix[n, v] * (x_target[n, v, t] - x_sim[n, v, t]) ** 2
+
+    print(interval[1])
 
     return w_p * 0.5 * cost
 
@@ -73,18 +72,6 @@
     :return:            Control-dimensions x T array of precision cost gradients.
     :rtype:             np.ndarray
     """
-<<<<<<< HEAD
-
-    derivative = np.zeros(x_target.shape)
-    derivative[:, :, interval[0] : interval[1]] = -w_p * (
-        x_target[:, :, interval[0] : interval[1]] - x_sim[:, :, interval[0] : interval[1]]
-    )
-
-    for t in range(x_target.shape[2]):
-        derivative[:, :, t] = np.multiply(derivative[:, :, t], precision_matrix)
-=======
-    if interval[1] is None:
-        interval = (interval[0], x_target.shape[2])
 
     derivative = np.zeros(x_target.shape)
 
@@ -97,11 +84,10 @@
         for v in range(x_target.shape[1]):
             for t in range(interval[0], interval[1]):
                 derivative[n, v, t] = np.multiply(derivative[n, v, t], precision_matrix[n, v])
->>>>>>> 0d7b7e29
     return derivative
 
 
-@numba.njit
+# @numba.njit
 def energy_cost(u, w_2):
     """
     :param u:   Control-dimensions x T array. Control signals.
