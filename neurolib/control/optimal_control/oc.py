--- conflicted
+++ resolved
@@ -358,11 +358,6 @@
             if type(self.model.Dmat) == type(None):
                 self.model.Dmat = np.zeros((self.N, self.N))
 
-<<<<<<< HEAD
-        self.Dmat_ndt = np.around(self.model.params.Dmat_ndt)
-
-=======
->>>>>>> e8a1dd0b
         self.precision_matrix = precision_matrix
         if isinstance(self.precision_matrix, type(None)):
             self.precision_matrix = np.ones(
